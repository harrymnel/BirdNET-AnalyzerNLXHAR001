--- conflicted
+++ resolved
@@ -82,17 +82,11 @@
 
     # Split data
     for i in range(num_classes):
-<<<<<<< HEAD
-
         # Get indices of positive samples of current class
         positive_indices = np.where(y[:, i] == 1)[0]
 
         # Get indices of negative samples of current class
         negative_indices = np.where(y[:, i] == -1)[0]
-=======
-        # Get indices of current class
-        indices = np.where(y[:, i] == 1)[0]
->>>>>>> 9b4b3759
 
         # Get number of samples for each set
         num_samples = len(positive_indices)
@@ -100,15 +94,10 @@
         num_samples_val = max(0, num_samples - num_samples_train)
 
         # Randomly choose samples for training and validation
-<<<<<<< HEAD
         np.random.shuffle(positive_indices)
         train_indices = positive_indices[:num_samples_train]
         val_indices = positive_indices[num_samples_train:num_samples_train + num_samples_val]
-=======
-        np.random.shuffle(indices)
-        train_indices = indices[:num_samples_train]
-        val_indices = indices[num_samples_train : num_samples_train + num_samples_val]
->>>>>>> 9b4b3759
+
 
         # Append samples to training and validation data
         x_train.append(x[train_indices])
